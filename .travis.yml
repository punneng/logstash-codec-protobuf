--- conflicted
+++ resolved
@@ -17,9 +17,5 @@
   fast_finish: true
 install: true
 script: ci/build.sh
-<<<<<<< HEAD
 jdk: openjdk8
-=======
-jdk: oraclejdk8
-before_install: gem install bundler -v '< 2'
->>>>>>> 377ba502
+before_install: gem install bundler -v '< 2'