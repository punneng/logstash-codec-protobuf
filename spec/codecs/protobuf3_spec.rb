--- conflicted
+++ resolved
@@ -261,33 +261,7 @@
 
   context "#test6_pb3" do
 
-<<<<<<< HEAD
-    #### Test case 6: decode test case for github issue 17 ####################################################################################################################
-    let(:plugin_6) { LogStash::Codecs::Protobuf.new("class_name" => "RepeatedEvents", "include_path" => [pb_include_path + '/pb3/events_pb.rb'], "protobuf_version" => 3)  }
-    before do
-        plugin_6.register      
-    end
-
-    it "should return an event from protobuf encoded data with repeated top level objects" do
-      event_class = Google::Protobuf::DescriptorPool.generated_pool.lookup("RepeatedEvent").msgclass # TODO this shouldnt be necessary because the classes are already 
-      # specified at the end of the _pb.rb files
-      events_class = Google::Protobuf::DescriptorPool.generated_pool.lookup("RepeatedEvents").msgclass
-      test_a = event_class.new({:id => "1", :msg => "a"})
-      test_b = event_class.new({:id => "2", :msg => "b"})
-      test_c = event_class.new({:id => "3", :msg => "c"})
-      event_obj = events_class.new({:repeated_events=>[test_a, test_b, test_c]})
-      bin = events_class.encode(event_obj)
-      plugin_6.decode(bin) do |event|
-        expect(event.get("repeated_events").size ).to eq(3)
-        expect(event.get("repeated_events")[0]["id"] ).to eq("1")
-        expect(event.get("repeated_events")[2]["id"] ).to eq("3")
-        expect(event.get("repeated_events")[0]["msg"] ).to eq("a")
-        expect(event.get("repeated_events")[2]["msg"] ).to eq("c")
-      end
-    end # it
-
-
-=======
+
     let(:execution_context) { double("execution_context")}
     let(:pipeline_id) {rand(36**8).to_s(36)}
 
@@ -326,7 +300,6 @@
         expect(event.get("header")['name'] ).to eq(header_data[:name])
       end
     end # it
->>>>>>> 07298a95
   end # context
 
 
@@ -400,4 +373,36 @@
 
   end # context #encodePB3
 
+
+
+  context "#test7_pb3" do
+
+    #### Test case 6: decode test case for github issue 17 ####################################################################################################################
+    let(:plugin_7) { LogStash::Codecs::Protobuf.new("class_name" => "RepeatedEvents", "include_path" => [pb_include_path + '/pb3/events_pb.rb'], "protobuf_version" => 3)  }
+    before do
+        plugin_7.register
+    end
+
+    it "should return an event from protobuf encoded data with repeated top level objects" do
+      event_class = Google::Protobuf::DescriptorPool.generated_pool.lookup("RepeatedEvent").msgclass # TODO this shouldnt be necessary because the classes are already
+      # specified at the end of the _pb.rb files
+      events_class = Google::Protobuf::DescriptorPool.generated_pool.lookup("RepeatedEvents").msgclass
+      test_a = event_class.new({:id => "1", :msg => "a"})
+      test_b = event_class.new({:id => "2", :msg => "b"})
+      test_c = event_class.new({:id => "3", :msg => "c"})
+      event_obj = events_class.new({:repeated_events=>[test_a, test_b, test_c]})
+      bin = events_class.encode(event_obj)
+      plugin_7.decode(bin) do |event|
+        expect(event.get("repeated_events").size ).to eq(3)
+        expect(event.get("repeated_events")[0]["id"] ).to eq("1")
+        expect(event.get("repeated_events")[2]["id"] ).to eq("3")
+        expect(event.get("repeated_events")[0]["msg"] ).to eq("a")
+        expect(event.get("repeated_events")[2]["msg"] ).to eq("c")
+      end
+    end # it
+
+
+  end # context test7_pb3
+
+
 end # describe